from __future__ import absolute_import,division
__filetype__ = "base"

#External Modules
import glob, logging, os, shutil, sys, types, uuid

import numpy as np
import synphot as syn
import stsynphot as stsyn

from astropy import units as u
from astropy.io import fits as pyfits
from astropy.table import Table, Column
from functools import wraps

#Local Modules
from ..stellar_module import StarGenerator
from ..astro_image import AstroImage
from ..utilities import GetStipsData
from ..utilities import internet
from ..utilities import OffsetPosition
from ..utilities import read_metadata
from ..utilities import read_table
from ..utilities import SelectParameter
from ..utilities import StipsDataTable

if sys.version_info[0] >= 3:
    import builtins
    from io import StringIO
else:
    import __builtin__
    from cStringIO import StringIO


class Instrument(object):
    """
    The Instrument class represents a virtual base class which will be implemented as a variety of
        JWST, HST, and Roman actual instruments. The Instrument class contains:
        
        detectors : array of detectors, each an AstroImage, and each with its own RA/DEC
        filter    : string, what filter of the instrument is being observed
        out_path  : place to put temporary files and the like
    """

    def __init__(self, **kwargs):
        """
        Instrument. The __init__ function creates a (potentially) empty instrument.
        """
        self.COMPFILES =  sorted(glob.glob(os.path.join(os.environ["PYSYN_CDBS"],"mtab","*tmc.fits")))
        self.GRAPHFILES = sorted(glob.glob(os.path.join(os.environ["PYSYN_CDBS"],"mtab","*tmg.fits")))
        self.THERMFILES = sorted(glob.glob(os.path.join(os.environ["PYSYN_CDBS"],"mtab","*tmt.fits")))

        if 'logger' in kwargs:
            self.logger = kwargs['logger']
        else:
            self.logger = logging.getLogger('__stips__')
            log_level = SelectParameter('log_level', kwargs)
            self.logger.setLevel(getattr(logging, log_level))
            if not len(self.logger.handlers):
                stream_handler = logging.StreamHandler(sys.stderr)
                format = '%(asctime)s %(levelname)s: %(message)s'
                stream_handler.setFormatter(logging.Formatter(format))
                self.logger.addHandler(stream_handler)

        self.out_path = SelectParameter('out_path', kwargs)
        self.prefix = kwargs.get('prefix', '')
        self.cat_type = SelectParameter('cat_type', kwargs)
        self.flatfile = GetStipsData(os.path.join("residual_files", self.FLATFILE))
        self.darkfile = GetStipsData(os.path.join("residual_files", self.DARKFILE))
        self.oversample = SelectParameter('oversample', kwargs)
        self.psf_grid_size = SelectParameter('psf_grid_size', kwargs)
        self.seed = SelectParameter('seed', kwargs)
        self.imgbase = kwargs.get('imgbase', '')
        self.ra = kwargs.get('ra', 0.)
        self.dec = kwargs.get('dec', 0.)
        self.pa = kwargs.get('pa', 0.)
        self.distortion = SelectParameter('distortion', kwargs)
        self.exptime = kwargs.get('exptime', 1.)
        self.small_subarray = kwargs.get('small_subarray', False)
        self.filter = None
        self.detectors = None
        self.psf_commands = kwargs.get('psf_commands', None)
        self.instrument = kwargs.get('instrument', "")
        self.background_value = SelectParameter('background', kwargs)
        self.background_location = SelectParameter('jbt_location', kwargs)
        self.custom_background = kwargs.get('custom_background', 0.)
        self.CENTRAL_OFFSET = (0., 0., 0.)
        self.convolve_size = SelectParameter('convolve_size', kwargs)
        self.memmap = SelectParameter('memmap', kwargs)
        self.set_celery = kwargs.get('set_celery', None)
        self.get_celery = kwargs.get('get_celery', None)

        #Adjust # of detectors based on keyword:
        n_detectors = int(kwargs.get('detectors', len(self.DETECTOR_OFFSETS)))
        self.DETECTOR_OFFSETS = self.DETECTOR_OFFSETS[:n_detectors]
        self.OFFSET_NAMES = self.OFFSET_NAMES[:n_detectors]
        self.CENTRAL_OFFSET = self.N_OFFSET[n_detectors]
        msg = "{} with {} detectors. Central offset {}"
        self._log('info', msg.format(self.DETECTOR, n_detectors, 
                                     self.CENTRAL_OFFSET))
    
    @classmethod
    def initFromImage(cls, image, **kwargs):
        """
            Takes an input AstroImage, and does an add-with-align for every detector present. 
            
            If units are present, does a unit conversion.
        """
        units = kwargs.get('unit', 'c')
        self._log("info","Initializing from with units %s" % (units))
        ins = cls(**kwargs)
        img = image * ins.convertToCounts(unit,scalex=image.scale[0],scaley=image.scale[1])
        self._log("info","Converted image units")
        for detector in ins.detectors:
            self._log("info","Adding image to detector %s" % (detector.name))
            detector.addWithAlignment(img)
        self._log("info","Finished initialization")
        return ins

    @classmethod
    def initFromCatalogue(cls,catalogue,**kwargs):
        """
            Takes an input catalogue, and observes that catalogue with all detectors.
            
            It currently assumes that the input catalogue has the following columns:
                RA: RA of source
                DEC: DEC of source
                FLUX: flux of source
                TYPE: type of source (point, sersic)
                N: sersic index
                Re: radius containing half of the light of the sersic profile
                Phi: angle of the major axis of the sersic profile
                Ratio: axial ratio of the Sersic profile
            Obtaining the correct values for FLUX (if not done before initialization) is a job for
            the subclasses.
        """
        self._log("info","Initializing with catalogue %s" % (catalogue))
        ins = cls(**kwargs)
        self._log("info","Converting catalogue to internal format")
        cat = ins.convertCatalogue(catalogue)
        for detector in ins.detectors:
            self._log("info","Adding image to detector %s" % (detector.name))
            detector.addCatalogue(cat, dist=self.distortion)
        self._log("info","Finished initialization")
        return ins
    
    def reset(self, ra, dec, pa, filter, obs_count, psf=True, detectors=True, celery=None):
        """
        Reset instrument parameters.
        """
        self._log("info","Resetting")
        self.ra = ra
        self.dec = dec
        self.pa = pa
        self.obs_count = obs_count
        if filter != self.filter:
            if filter not in self.FILTERS:
                msg = "Filter {} is not a valid {} filter"
                raise ValueError(msg.format(filter, self.instrument))
            self.filter = filter
            self.background = self.pixel_background
            self.photfnu = self.PHOTFNU[self.filter]
            self.photplam = self.PHOTPLAM[self.filter]
            if hasattr(self, "_bp"):
                del self._bp
        if detectors:
            self.resetDetectors(psf=psf)
    

    def resetDetectors(self, psf=True):
        if self.detectors is not None:
            del self.detectors
        #Create Detectors
        self.detectors = []
        for offset, name in zip(self.DETECTOR_OFFSETS, self.OFFSET_NAMES):
            distortion = None
            if self.distortion and hasattr(self, 'DISTORTION'):
                distortion = self.DISTORTION[name]
            (delta_ra, delta_dec, delta_pa) = offset
            delta_ra = (delta_ra - self.CENTRAL_OFFSET[0])/3600.
            delta_dec = (delta_dec - self.CENTRAL_OFFSET[1])/3600.
            delta_pa = delta_pa - self.CENTRAL_OFFSET[2]
            ra,dec = OffsetPosition(self.ra, self.dec, delta_ra, delta_dec)
            pa = (self.pa + delta_pa)%360.
            hdr = {"DETECTOR":name, "FILTER":self.filter}
            msg = "Initialized {} Detector {} with filter {}"
            hist = [msg.format(self.instrument, name, self.filter)]
            msg = "Creating Detector {} with (RA,DEC,PA) = ({},{},{})"
            self._log("info", msg.format(name, ra, dec, pa))
            msg = "Creating Detector {} with offset ({},{})"
            self._log("info", msg.format(name, delta_ra, delta_dec))
            detector = AstroImage(parent=self, ra=ra, dec=dec, pa=pa, psf=psf,
                                  header=hdr, history=hist, detname=name,
                                  distortion=distortion)
            self._log("info", "Detector {} created".format(name))
            self.detectors.append(detector)
        
    def toFits(self,outfile):
        """
        Takes the detectors and turns them into a multi-extension FITS file.
        """
        self._log("info","Converting to FITS file")
        hdus = [pyfits.PrimaryHDU()]
        for detector in self.detectors:
            self._log("info","Converting detector %s to FITS extension" % (detector.name))
            hdus.append(detector.imageHdu)
        hdulist = pyfits.HDUList(hdus)
        hdulist.writeto(outfile, overwrite=True)
        self._log("info","Created FITS file %s" % (outfile))
    
    def toMosaic(self,outfile):
        """
        Creates a single FITS file from each detector, and then uses Montage to create a mosaic
        of all of the said files.
        """
        if len(self.detectors) > 1:
            import montage_wrapper as montage
            self._log("info","Converting to FITS mosaic")
            tmp_dir = os.path.join(self.out_path,"tmp-"+str(uuid.uuid4()))
            os.makedirs(tmp_dir)
            tmp_out_dir = os.path.join(self.out_path,"tmp-out-"+str(uuid.uuid4()))
            tmp_work_dir = os.path.join(self.out_path,"tmp-work-"+str(uuid.uuid4()))
            self.toFits(os.path.join(tmp_dir,"image.fits"))
            montage.mosaic(tmp_dir,tmp_out_dir,background_match=True,work_dir=tmp_work_dir)
            self._log("info","Mosaic finished running")
            shutil.copy(os.path.join(tmp_out_dir,"mosaic.fits"),outfile)
            if os.path.exists(tmp_dir):
                shutil.rmtree(tmp_dir)
            if os.path.exists(tmp_out_dir):
                shutil.rmtree(tmp_out_dir)
            if os.path.exists(tmp_work_dir):
                shutil.rmtree(tmp_work_dir)
            self._log("info","Created FITS file %s and cleaned up" % (outfile))
            return [outfile]
        else:
            self._log("info","Not creating single-detector mosaic")
            return []

    def addImage(self, image, unit='c'):
        """
            Takes an input AstroImage, and does an add-with-align for every detector present. 
            
            If units are present, does a unit conversion.
        """
        self._log("info","Adding image with units %s" % (unit))
        img = image * self.convertToCounts(unit,scalex=image.scale[0],scaley=image.scale[1])
        self._log("info","Converted image count rate")
        for detector in self.detectors:
            self._log("info","Adding image to detector %s" % (detector.name))
            detector.addWithAlignment(img)
        self._log("info","Finished adding image")
    
    def addCatalogue(self, catalogue, obs_num, *args, **kwargs):
        """
            Takes an input catalogue, and observes that catalogue with all detectors.
            
            It currently assumes that the input catalogue has the following columns:
                RA: RA of source
                DEC: DEC of source
                FLUX: flux of source
                TYPE: type of source (point, sersic)
                N: sersic index
                Re: radius containing half of the light of the sersic profile
                Phi: angle of the major axis of the sersic profile
                Ratio: axial ratio of the Sersic profile
            Obtaining the correct values for FLUX (if not done before initialization) is a job for
            the subclasses.
        """
        base_state = self.getState()
        self._log("info","Adding catalogue %s" % (catalogue))
        self.updateState(base_state + "<br /><span class='indented'>Converting Catalogue to Internal Format</span>")
        cat = self.convertCatalogue(catalogue, obs_num)
        self._log("info","Finished converting catalogue to internal format")
        cats = [cat]
        for detector in self.detectors:
            self.updateState(base_state + "<br /><span class='indented'>Detector {}</span>".format(detector.name))
            self._log("info","Adding catalogue to detector %s" % (detector.name))
            cats.append(detector.addCatalogue(cat, dist=self.distortion, *args, **kwargs))
            self.updateState(base_state)
        return cats
        self._log("info","Finished Adding Catalogue")
    
    def addTable(self, table, table_type, *args, **kwargs):
        """
            Takes an input table (still in memory), and observes that table with all detectors.
            
            It assumes that the table type is a supported type.

            Obtaining the correct values for FLUX (if not done before initialization) is a job for
            the subclasses.
        """
        self._log("info","Adding {} table".format(table_type))
        conversion_fn = self.getTableFunction(table_type)
        internal_table, cache = conversion_fn(table, self.bandpass)
        self._log("info","Finished converting table to internal format")
        tables = [internal_table]
        for detector in self.detectors:
            self._log("info","Adding table to detector %s" % (detector.name))
            tables.append(detector.addTable(internal_table, dist=self.distortion))
        self._log("info","Finished Adding Catalogue")        
        return tables
    
    def convertToCounts(self,unit,scalex=None,scaley=None):
        """
        Convert input to Counts.
    
        unit: one of 'p' (photons/s), 'e' (erg/s), 'c' (counts/s), 'j' (Jansky), 's' (W/m/m^2/Sr)
        
        scale: needed for surface brightness conversions. Arcseconds/pixel
    
        returns: factor (multiplicative conversion factor)
        """
        units = ('p','e','c','j','s')
        if unit not in units: raise ValueError("Unit %s is not one of %s" % (unit,units))
        
        if unit == 'c':
            return 1.
        elif unit == 'j':
            return 1./self.photfnu
        elif unit =='p':
            freq = 299792458000000. / self.photplam #c in um/s
            energy = 6.6260755e-27 * freq # h in erg*s to give energy in ergs
            return 1.e23 * energy / (self.photfnu * self.AREA * freq)
        elif unit == 'e':
            freq = 299792458000000. / self.photplam #c in um/s
            return 1.e23 / (self.photfnu * self.AREA * freq)
        else: #unit == 's'
            #W/m/m^2/Sr -> Jy = 1.e14 * photplam^2 * (scalex*scaley/206265.^2) / 3.e8
            # Jy -> counts = 1./photfnu
            # Combined as follows
            return 1.e14 * self.photplam**2 * (scalex*scaley/42545250225.) / (3.e8 * self.photfnu)

    def convertCatalogue(self, catalogue, obs_num):
        """
        Converts a catalogue to the expected format for AstroImage, including doing unit conversions
        of columns if necessary. Acceptable formats are:
            - Phoenix (models from the Phoenix stellar grid)
            - BC95 (galaxy models from BC95)
            - Internal (has columns RA/DEC/FLUX/TYPE/N/Re/Phi/Ratio/ID/Notes)
            - Mixed (has columns RA/DEC/FLUX/UNITS/TYPE/N/Re/Phi/Ratio/ID/Notes)
            - Generic (has columns RA/DEC/FILTER where FILTER == self.filter (and possibly also
                       other filters)
        
        catalogue: catalogue name of input catalogue
        
        returns: cat: new catalogue in Internal format
        """
        (in_cat_path, in_cat_name) = os.path.split(catalogue)
        (in_cat_base, ext) = os.path.splitext(in_cat_name)
        obs_cat_name = "{}_{:02d}_conv_{}.{}".format(in_cat_base, obs_num, self.filter, self.cat_type)
        obsname = os.path.join(self.out_path, obs_cat_name)
        in_data_table = StipsDataTable.dataTableFromFile(catalogue)
        cols = in_data_table.columns
        if "keywords" in in_data_table.meta:
            meta = {k.lower():v['value'] for k,v in in_data_table.meta['keywords'].items()}
        else:
            meta = {k.lower():v for k,v in in_data_table.meta.items()}
        #Check for built-in metadata
        table_type = ""
#         if 'keywords' in in_meta:
#             if 'type' in in_meta['keywords']:
#                 table_type = in_meta['keywords']['type']['value']
        if 'type' in meta:
            table_type = meta['type']
        if table_type in ['phoenix', 'phoenix_realtime', 'bc95']:
            pass
        elif table_type == 'internal':
            filter = meta['filter'].lower()
#             filter = t.meta['keywords']['filter']['value'].lower()
            if filter != self.filter.lower(): 
                raise ValueError("Adding catalogue with filter {} to {} {}".format(filter, self.DETECTOR, self.filter))
            return catalogue
        elif table_type == 'mixed':
            filter = meta['filter'].lower()
#             filter = t.meta['keywords']['filter']['value'].lower()
            if filter != self.filter.lower(): 
                raise ValueError("Adding catalogue with filter {} to {} {}".format(filter, self.DETECTOR, self.filter))
        elif table_type == 'multifilter':
            if self.filter.lower() not in [c.lower() for c in in_data_table.columns]:
                raise ValueError("Adding catalogue with filters {} to {} {}".format(in_data_table.columns, self.DETECTOR, self.filter))
        else: #check for necessary columns
            #We want RA, DEC, and count rate in the appropriate filter
            if 'ra' not in cols or 'dec' not in cols or self.filter.lower() not in [c.lower() for c in cols]:
                raise ValueError("Can't parse catalogue without proper columns")
        return self.handleConversion(catalogue, table_type, obsname)
    
    def getTableFunction(self, table_type):
        if table_type == 'phoenix':
            return self.readPhoenixTable
        elif table_type == 'phoenix_realtime':
            return self.readPhoenixRealtimeTable
        elif table_type == 'pandeia':
            return self.readPandeiaTable
        elif table_type == 'bc95':
            return self.readBC95Table
        elif table_type == 'mixed':
            return self.readMixedTable
        elif table_type == 'multifilter':
            return self.readMultiTable
        return self.readGenericTable
    
    def getTableFormat(self, table_type):
        if table_type == 'phoenix':
            return {'ra': ' %10g', 'dec': ' %10g', 'flux': ' %12g', 'type': '%6s', 'n': '%4s', 're': '%4s', 'phi': '%4s', 'ratio': '%6s', 'id': '%8d', 'notes': '%-25s'}
        elif table_type == 'phoenix_realtime':
            return {'ra': ' %10g', 'dec': ' %10g', 'flux': ' %12g', 'type': '%6s', 'n': '%4s', 're': '%4s', 'phi': '%4s', 'ratio': '%6s', 'id': '%8d', 'notes': '%-25s'}
        elif table_type == 'pandeia':
            return {'ra': ' %10g', 'dec': ' %10g', 'flux': ' %12g', 'type': '%6s', 'n': '%4s', 're': '%4s', 'phi': '%4s', 'ratio': '%6s', 'id': '%8d', 'notes': '%-25s'}
        elif table_type == 'bc95':
            return {'ra': ' %10g', 'dec': ' %10g', 'flux': ' %12g', 'type': '%6s', 'n': '%6.3g', 're': '%10g', 'phi': ' %10g', 'ratio': '%10g', 'id': '%8d', 'notes': '%-25s'}
        elif table_type == 'mixed':
            return {}
        elif table_type == 'multifilter':
            return {}
        return {}
    
    def handleConversion(self, catalogue, table_type, obsname):
        """
        Converts an input catalogue into an internal format catalogue. Needs the appropriate 
        function (e.g. readPhoenixTable) in order to call it.
        """
        self._log("info","Converting {} catalogue".format(table_type))
        self._log("info", "Preparing output table")
        if os.path.isfile(obsname): 
            os.remove(obsname)
        cat_function = self.getTableFunction(table_type)
        
        in_data_table = StipsDataTable.dataTableFromFile(catalogue)
        out_data_table = StipsDataTable.dataTableFromFile(obsname)
        out_data_table.meta = {'name': 'Internal Format Catalogue', 'type': 'internal', 
                               'filter': self.filter}
        
        
        bp = self.bandpass
        cached = -1
        current_chunk = in_data_table.read_chunk()
        while current_chunk is not None:
            self._log("info", "Converting chunk {}".format(in_data_table.chunk))
            out_chunk, cached = cat_function(current_chunk, bp, cached)
            out_data_table.write_chunk(out_chunk)
            current_chunk = in_data_table.read_chunk()
        return obsname
    
    def readPhoenixTable(self, table, bp, cached=-1):
        """
        Takes a table (or fraction of a table) with the data in the Phoenix catalogue format, and 
        return an output table (not yet in ascii form) in the internal format, with those sources
        in it.
        """
        if table is None:
            return None
        self._log("info","Converting Phoenix Table to Internal format")
        ids = table['id']
        datasets = table['dataset']
        ras = table['ra']
        decs = table['dec']
        ages = table['age']
        metallicities = table['metallicity']
        masses = table['mass']
        distances = table['distance']
        binaries = table['binary']
        rates = np.zeros_like(ras)
        all_datasets = np.unique(datasets)
        self._log("info","{} datasets".format(len(all_datasets)))
        for dataset in all_datasets:
            idx = np.where(datasets == dataset)
            if len(idx[0]) > 0:
                stargen = StarGenerator(ages[idx][0], metallicities[idx][0], seed=self.seed, logger=self.logger)
                rates[idx] = stargen.make_cluster_rates(masses[idx], self, bp)
                del stargen
        rates = rates * 100 / (distances**2) #convert absolute to apparent rates
        if cached > 0:
            rates[0] += cached
            cached = -1
        #Now, deal with binaries. Remember that if Binary == 1, then the star below is the binary companion.
        idx = np.where(binaries==1.0)[0] #Stars with binary companions
        idxp = (idx+1) #binary companions
        if len(idxp) > 0 and idxp[-1] >= len(rates): #last one is a binary. Cache it.
            cached = rates[-1]
            idx, idxp = idx[:-1], idxp[:-1]
            ids, datasets, ras, decs, ages, metallicities, = ids[:-1], datasets[:-1], ras[:-1], decs[:-1], ages[:-1], metallicities[:-1]
            masses, distances, binaries, rates = masses[:-1], distances[:-1], binaries[:-1], rates[:-1]
        rates[idx] += rates[idxp] #add count rates together
        # Now that we've added rates together, remove the binary companions
        ras = np.delete(ras,idxp)
        decs = np.delete(decs,idxp)
        rates = np.delete(rates,idxp)
        ids = np.delete(ids,idxp)
        binaries = np.delete(binaries,idxp)
        notes = np.empty_like(ras,dtype="S6")
        notes[np.where(binaries==1)] = 'Binary'
        notes[np.where(binaries!=1)] = 'None'
        t = Table()
        t['ra'] = Column(data=ras)
        t['dec'] = Column(data=decs)
        t['flux'] = Column(data=rates)
        t['type'] = Column(data=np.full_like(ras,"point",dtype="S6"))
        t['n'] = Column(data=np.full_like(ras,"N/A",dtype="S3"))
        t['re'] = Column(data=np.full_like(ras,"N/A",dtype="S3"))
        t['phi'] = Column(data=np.full_like(ras,"N/A",dtype="S3"))
        t['ratio'] = Column(data=np.full_like(ras,"N/A",dtype="S3"))
        t['id'] = Column(data=ids)
        t['notes'] = Column(data=notes)
        
        return t, cached

    def readPhoenixRealtimeTable(self, table, bp, cached=-1):
        """
        Converts a set of Phoenix sources specified as (id, ra, dec, T, Z, log(g), apparent) into individual stars, observes them,
        and then produces an output catalogue
        """
        if table is None:
            return None
        ids = table['id']
        ras = table['ra']
        decs = table['dec']
        temps = table['teff']
        gravs = table['log_g']
        metallicities = table['metallicity']
        apparents = table['apparent']
        norm_bp = '{}'.format(apparents.unit)
        if norm_bp == '':
            norm_bp = 'johnson,i'
        rates = np.zeros_like(ras)
        for index in range(len(ids)):
            t, g, Z, a = temps[index], gravs[index], metallicities[index], apparents[index]
            sp = stsyn.grid_to_spec('phoenix', t, Z, g)
            sp = self.normalize(sp, a, norm_bp)
            obs = syn.Observation(sp, bp, binset=sp.waveset)
            rates[index] = obs.countrate(area=self.AREA)
        t = Table()
        t['ra'] = Column(data=ras)
        t['dec'] = Column(data=decs)
        t['flux'] = Column(data=rates)
        t['type'] = Column(data=np.full_like(ras,"point",dtype="S6"))
        t['n'] = Column(data=np.full_like(ras,"N/A",dtype="S3"))
        t['re'] = Column(data=np.full_like(ras,"N/A",dtype="S3"))
        t['phi'] = Column(data=np.full_like(ras,"N/A",dtype="S3"))
        t['ratio'] = Column(data=np.full_like(ras,"N/A",dtype="S3"))
        t['id'] = Column(data=ids)
        t['notes'] = Column(data=np.full_like(ras,"None",dtype="S6"))
        
        return t, cached
    
    def readPandeiaTable(self, table, bp, cached=-1):
        """
        Converts a set of Pandeia phoenix sources specified as (id, ra, dec, key, apparent) into individual stars, observes them,
        and then produces an output catalogue
        """
        if table is None:
            return None
        from pandeia.engine.sed import SEDFactory
        ids = table['id']
        ras = table['ra']
        decs = table['dec']
        keys = table['key']
        apparents = table['apparent']
        norm_bp = '{}'.format(apparents.unit)
        if norm_bp == '':
            norm_bp = 'johnson,i'
        rates = np.array((), dtype='float32')
        for a, key in zip(apparents, keys):
            config = {'sed_type': 'phoenix', 'key': key}
            spectrum = SEDFactory(config=config)
            wave, flux = spectrum.get_spectrum()
            sp = self.normalize((wave, flux), a, norm_bp)
            obs = syn.Observation(sp, bp, binset=sp.wave)
            rates = np.append(rates, obs.countrate(area=self.AREA))
        t = Table()
        t['ra'] = Column(data=ras)
        t['dec'] = Column(data=decs)
        t['flux'] = Column(data=rates)
        t['type'] = Column(data=np.full_like(ras,"point",dtype="S6"))
        t['n'] = Column(data=np.full_like(ras,"N/A",dtype="S3"))
        t['re'] = Column(data=np.full_like(ras,"N/A",dtype="S3"))
        t['phi'] = Column(data=np.full_like(ras,"N/A",dtype="S3"))
        t['ratio'] = Column(data=np.full_like(ras,"N/A",dtype="S3"))
        t['id'] = Column(data=ids)
        t['notes'] = Column(data=np.full_like(ras,"None",dtype="S6"))
        
        return t, cached
    
    def readBC95Table(self, table, bp, cached=-1):
        """
        Converts a BC95 galaxy grid of sources into the internal source table standard
        """
        from pandeia.engine.custom_exceptions import SynphotError as pSynError
        if table is None:
            return None
        # This function is needed because I can't get python not to read '50E8' as a number, or to output it as a correctly formatted string
        def stringify(num):
            num = float(num)
            exponent = int(np.floor(np.log10(num)))
            value = int(10*(num/(10**np.floor(np.log10(num)))))
            return "{}E{}".format(value, exponent-1)
        
        self._log("info", "Converting BC95 Catalogue")
        proflist = {"expdisk":1,"devauc":4}
        distance_type = "redshift"
        ids = table['id']
        ras = table['ra']
        decs = table['dec']
        try:
            zs = table['redshift']
        except KeyError: #distances instead
            zs = table['distance']
            distance_type = "pc"
        models = table['model']
        ages = table['age']
        profiles = table['profile']
        radii = table['radius']/self.SCALE[0] #at some point, may want to figure out multiple scales.
        ratios = table['axial_ratio']
        pas = (table['pa'] + (self.pa*180./np.pi) )%360.
        vmags = table['apparent_surface_brightness']
        norm_bp = '{}'.format(vmags.unit)
        self._log("info", "Normalization Bandpass is {} ({})".format(norm_bp, type(norm_bp)))
        if norm_bp == '' or norm_bp is None or norm_bp == 'None':
            norm_bp = 'johnson,v'
        self._log("info", "Normalization Bandpass is {}".format(norm_bp))
        rates = np.array(())
        indices = np.array(())
        notes = np.array((),dtype='object')
        total = len(models)
        for i, (z,model,age,profile,radius,ratio,pa,mag) in enumerate(zip(zs,models,ages,profiles,radii,ratios,pas,vmags)):
#             self._log("info", "{} of {}: {} {} {} {} {} {} {} {}".format(i, total, z, model, age, profile, radius, ratio, pa, mag))
            fname = "bc95_{}_{}.fits".format(model, stringify(age))
            try:
                sp = syn.SourceSpectrum.from_file(os.path.join(os.environ['PYSYN_CDBS'],"grid","bc95","templates",fname))
                if distance_type == "redshift":
                    sp = syn.SourceSpectrum(sp.model, z=z)
                sp = self.normalize(sp, mag, norm_bp)
                obs = syn.Observation(sp, self.bandpass, force='taper', 
                                      binset=sp.waveset)
                rate = obs.countrate(area=self.AREA).value
            except pSynError as e:
                msg = 'Source {} of {}: Pysynphot Error {} encountered'
                self._log('warning', msg.format(i, total, e))
                rate = 0.
            rates = np.append(rates, rate)
            indices = np.append(indices, proflist[profile])
            note = "BC95_{}_{}_{}".format(model, stringify(age), mag)
            notes = np.append(notes, note)
        t = Table()
        t['ra'] = Column(data=ras, dtype=np.float)
        t['dec'] = Column(data=decs)
        t['flux'] = Column(data=rates)
        t['type'] = Column(data=np.full_like(ras, 'sersic', dtype='S7'))
        t['n'] = Column(data=indices)
        t['re'] = Column(data=radii)
        t['phi'] = Column(data=pas)
        t['ratio'] = Column(data=ratios)
        t['id'] = Column(data=ids)
        t['notes'] = Column(data=notes, dtype='S25')
        
        return t, cached

    def readMixedTable(self, table, bp, cached=-1):
        """
        Converts a mixed internal list of sources into the internal source table standard
        """
        if table is None:
            return None
        ras = table['ra']
        decs = table['dec']
        types = table['type']
        indices = table['n']
        radii = table['re']
        pas = table['phi']
        ratios = table['ratio']
        ids = table['id']
        notes = table['notes']

        rates = table['flux']
        units = table['units']
        idxp = np.where(units == 'p')
        rates[idxp] *= convertToCounts('p')
        idxe = np.where(units == 'e')
        rates[idxe] *= convertToCounts('e')
        idxj = np.where(units == 'j')
        rates[idxj] *= convertToCounts('j')
        t = Table()
        t['ra'] = Column(data=ras)
        t['dec'] = Column(data=decs)
        t['flux'] = Column(data=rates)
        t['type'] = Column(data=types)
        t['n'] = Column(data=indices)
        t['re'] = Column(data=radii)
        t['phi'] = Column(data=pas)
        t['ratio'] = Column(data=ratios)
        t['id'] = Column(data=ids)
        t['notes'] = Column(data=notes)
        
        return t, cached
    
    def readMultiTable(self, table, bp, cached=-1):
        """
        Converts an internal multifilter list of sources into the internal source table standard
        """
        if table is None:
            return None
        ras = table['ra']
        decs = table['dec']
        types = table['type']
        indices = table['n']
        radii = table['re']/self.SCALE[0] #at some point, may want to figure out multiple scales.
        pas = table['phi']
        ratios = table['ratio']
        ids = table['id']
        notes = table['notes']
        rates = table[self.filter]
        t = Table()
        t['ra'] = Column(data=ras)
        t['dec'] = Column(data=decs)
        t['flux'] = Column(data=rates)
        t['type'] = Column(data=types)
        t['n'] = Column(data=indices)
        t['re'] = Column(data=radii)
        t['phi'] = Column(data=pas)
        t['ratio'] = Column(data=ratios)
        t['id'] = Column(data=ids)
        t['notes'] = Column(data=notes)
        
        return t, cached

    def readGenericTable(self, table, bp, cached=-1):
        """
        Converts a generic list of point sources into the internal source table standard
        """
        if table is None:
            return None
        ras = table['ra']
        decs = table['dec']
        rates = table[self.filter.lower()]
        if 'id' in table:
            ids = table['id']
        else:
            ids = np.arange(len(ras),dtype=int)
        t = Table()
        t['ra'] = Column(data=ras)
        t['dec'] = Column(data=decs)
        t['flux'] = Column(data=rates)
        t['type'] = Column(data=np.full_like(ras,"point",dtype="S6"))
        t['n'] = Column(data=np.full_like(ras,"N/A",dtype="S3"))
        t['re'] = Column(data=np.full_like(ras,"N/A",dtype="S3"))
        t['phi'] = Column(data=np.full_like(ras,"N/A",dtype="S3"))
        t['ratio'] = Column(data=np.full_like(ras,"N/A",dtype="S3"))
        t['id'] = Column(data=ids)
        t['notes'] = Column(data=np.full_like(ras, "N/A", dtype="S3"))
        
        return t, cached

    def generateReadnoise(self):
        """Base function for adding read noise"""
        pass

    @classmethod
    def handleDithers(cls,form):
        """Base function for handling dither patterns"""
        pass

    @classmethod
    def doSubpixel(cls,dithers,subpixels):
        """For each (x,y) in dithers, dither around that point for each point in subpixels. Return the full set"""
        my_dithers = []
        for (x,y) in dithers:
            for (i,j) in subpixels:
                my_dithers.append((x+i,y+j))
        return my_dithers
    
    def addError(self, *args, **kwargs):
        """Base function for adding in residual error"""
        self._log("info","Adding residual error")
        cores = SelectParameter('cores', kwargs)
        convolve = SelectParameter('convolve', kwargs)
        poisson = SelectParameter('residual_poisson', kwargs)
        readnoise = SelectParameter('residual_readnoise', kwargs)
        flat = SelectParameter('residual_flat', kwargs)
        dark = SelectParameter('residual_dark', kwargs)
        cosmic = SelectParameter('residual_cosmic', kwargs)
        parallel = SelectParameter('parallel_enable', kwargs)
        snapshots = kwargs.get("snapshots", {})

        base_state = self.getState()
        if flat:
            flat = AstroImage.initDataFromFits(self.flatfile,ext='COMPRESSED_IMAGE', psf=False, logger=self.logger)
        if dark:
            dark = AstroImage.initDataFromFits(self.darkfile,ext='COMPRESSED_IMAGE', psf=False, logger=self.logger)
            dark *= self.exptime
        if readnoise:
            rn = self.generateReadnoise()
        for detector in self.detectors:
            if 'initial' in snapshots:
                detector.toFits(self.imgbase+"_{}_{}_snapshot_initial.fits".format(self.obs_count, detector.name))
            self.updateState(base_state + "<br /><span class='indented'>Detector {}: Adding Background</span>".format(detector.name))
            self._log("info","Adding error to detector %s" % (detector.name))
            self._log("info","Adding background")
            self._log("info","Background is {} counts/s/pixel".format(self.pixel_background))
            detector.addBackground(self.pixel_background)
            if 'background' in snapshots or 'all' in snapshots:
                detector.toFits(self.imgbase+"_{}_{}_snapshot_background.fits".format(self.obs_count, detector.name))
            self._log("info","Inserting correct exposure time")
            self.updateState(base_state + "<br /><span class='indented'>Detector {}: Applying Exposure Time</span>".format(detector.name))
            detector.setExptime(self.exptime)
            if 'exptime' in snapshots or 'all' in snapshots:
                detector.toFits(self.imgbase+"_{}_{}_snapshot_exptime.fits".format(self.obs_count, detector.name))
            self._log("info","Convolving with PSF")
            convolve_state = base_state + "<br /><span class='indented'>Detector {}: Convolving PSF</span>".format(detector.name)
            self.updateState(convolve_state)
            detector.convolve_psf(max_size=self.convolve_size-1, parallel=parallel, cores=cores)
            if 'convolve' in snapshots or 'all' in snapshots:
                detector.toFits(self.imgbase+"_{}_{}_snapshot_convolve.fits".format(self.obs_count, detector.name))
            if self.oversample != 1:
                self._log("info","Binning oversampled image")
                self.updateState(base_state + "<br /><span class='indented'>Detector {}: Binning oversampled image</span>".format(detector.name))
                detector.bin(self.oversample)
                if 'bin' in snapshots or 'all' in snapshots:
                    detector.toFits(self.imgbase+"_{}_{}_snapshot_bin.fits".format(self.obs_count, detector.name))
            if poisson: 
                self._log("info","Adding poisson noise")
                self.updateState(base_state + "<br /><span class='indented'>Detector {}: Adding Poisson Noise</span>".format(detector.name))
                detector.introducePoissonNoise()
                if 'poisson' in snapshots or 'all' in snapshots:
                    detector.toFits(self.imgbase+"_{}_{}_snapshot_poisson.fits".format(self.obs_count, detector.name))
            if readnoise:
                self._log("info","Adding readnoise")
                self.updateState(base_state + "<br /><span class='indented'>Detector {}: Adding Readnoise</span>".format(detector.name))
                detector.introduceReadnoise(rn)
                if 'readnoise' in snapshots or 'all' in snapshots:
                    detector.toFits(self.imgbase+"_{}_{}_snapshot_readnoise.fits".format(self.obs_count, detector.name))
            if flat:
                self._log("info","Adding flatfield residual")
                self.updateState(base_state + "<br /><span class='indented'>Detector {}: Adding Flatfield Residual</span>".format(detector.name))
                detector.introduceFlatfieldResidual(flat)
                if 'flat' in snapshots or 'all' in snapshots:
                    detector.toFits(self.imgbase+"_{}_{}_snapshot_flat.fits".format(self.obs_count, detector.name))
            if dark:
                self._log("info","Adding dark residual")
                self.updateState(base_state + "<br /><span class='indented'>Detector {}: Adding Dark Residual</span>".format(detector.name))
                detector.introduceDarkResidual(dark)
                if 'dark' in snapshots or 'all' in snapshots:
                    detector.toFits(self.imgbase+"_{}_{}_snapshot_dark.fits".format(self.obs_count, detector.name))
            if cosmic:
                self._log("info","Adding cosmic ray residual")
                self.updateState(base_state + "<br /><span class='indented'>Detector {}: Adding Cosmic Ray Residual</span>".format(detector.name))
                detector.introduceCosmicRayResidual(self.PIXEL_SIZE)
                if 'cr' in snapshots or 'all' in snapshots:
                    detector.toFits(self.imgbase+"_{}_{}_snapshot_cr.fits".format(self.obs_count, detector.name))
            self.updateState(base_state)
        self._log("info","Finished adding error")

    def normalize(self, source_spectrum_or_wave_flux, norm_flux, bandpass):
        from pandeia.engine.normalization import NormalizationFactory
        norm_type = self.get_type(bandpass)
        
        norm = NormalizationFactory(type=norm_type, bandpass=bandpass, norm_fluxunit='abmag', norm_flux=norm_flux)
        if isinstance(source_spectrum_or_wave_flux, tuple):
            wave, flux = source_spectrum_or_wave_flux
        else:
            wave = source_spectrum_or_wave_flux.waveset
            flux = source_spectrum_or_wave_flux(wave)
        norm_wave, norm_flux = norm.normalize(wave, flux)
        sp = syn.SourceSpectrum(syn.Empirical1D, points=norm_wave, lookup_table=norm_flux)
        return sp
    
    def get_type(self, bandpass_str):
        if 'miri' in bandpass_str or 'nircam' in bandpass_str:
            return 'jwst'
        #**WFIRST_REMNANT**
        elif 'wfi' in bandpass_str or 'wfirst' in bandpass_str or 'roman' in bandpass_str:
            return 'roman'
        elif 'wfc3' in bandpass_str:
            return 'hst'
        return 'photsys'

    @property
    def bandpass(self):
        if hasattr(self, "_bp"):
            return self._bp
        i = self.pandeia_instrument
        det_params = i.get_detector_pars()
        # 'rn_fudge': multiplied in to match IDT results.
        # 'var_fudge': chromatic fudge factor. quantum yield squared.
        # 'fullwell': 
        # 'ff_electrons':
        # 'pix_size':
        # 
        wr = i.get_wave_range()
        wave = np.linspace(wr['wmin'], wr['wmax'], num=500)
        pce = i.get_total_eff(wave)
        
        if pce[0] != 0.:
            wave = np.insert(wave, 0, wave[0]-(wave[1]-wave[0]))
            pce = np.insert(pce, 0, 0.)
        if pce[-1] != 0.:
            wave = np.append(wave, wave[-1]+(wave[-1]-wave[-2]))
            pce = np.append(pce, 0.)
        
        self._bp = syn.SpectralElement(syn.Empirical1D, points=wave*u.micron, 
                                       lookup_table=pce)
        return self._bp
    
    @property
    def pandeia_instrument(self):
        if hasattr(self, "_instrument"):
            return self._instrument
        from pandeia.engine.calc_utils import build_default_calc
        from pandeia.engine.instrument_factory import InstrumentFactory
    
        translate_instrument = {
                                    #**WFIRST_REMNANT**
                                    'wfi': 'wfirstimager',
#                                     'wfi': 'romanimager',
                                    'nircamlong': 'nircam',
                                    'nircamshort': 'nircam',
                                    'miri': 'miri'
                                }
        instrument = self.INSTRUMENT.lower()
        if instrument in translate_instrument:
            instrument = translate_instrument[instrument]
        
        translate_telescope = {
                                'roman': 'wfirst'
                              }
        telescope = self.TELESCOPE.lower()
        if telescope in translate_telescope:
            telescope = translate_telescope[telescope]

        calc = build_default_calc(telescope, instrument, self.MODE)
        conf = calc['configuration']
        conf['instrument']['filter'] = self.filter.lower()
        
        msg = "Creating Instrument with Configuration {}"
        self.logger.info(msg.format(conf['instrument']))
        
        self._instrument = InstrumentFactory(config=conf)
        return self._instrument        
    
    @property
    def zeropoint(self):
        sp = syn.SourceSpectrum.from_vega()
        bp = self.bandpass
        obs = syn.Observation(sp, bp, binset=sp.waveset)
        zeropoint = obs.effstim(flux_unit=u.ABmag).value
        return zeropoint
    
    @property
    def photflam(self):
        return self.photflam_unit.value
    
    @property
    def photflam_unit(self):
        sp = syn.SourceSpectrum(syn.ConstFlux1D, amplitude=(0.*u.STmag))
        bp = self.bandpass
        obs = syn.Observation(sp, bp, binset=sp.waveset)
        pf = (obs.effstim(flux_unit='flam') / obs.countrate(area=self.AREA))
        return pf
    
    @property
    def pixel_background(self):
        return self.pixel_background_unit.value
    
    @property
    def pixel_background_unit(self):
        if isinstance(self.background_value, (int, float)):
            return self.background_value*u.ct/u.s
        elif self.background_value == 'none':
            self._log("info", "Returning background 0.0 for 'none'")
            return 0.*u.ct/u.s
        elif self.background_value == 'custom':
            self._log("info", "Returning background {} for 'custom'".format(self.custom_background))
            return self.custom_background*u.ct/u.s

        bg = None
        if internet() and self.background_location == '$WEB':
            from jwst_backgrounds import jbt
            try:
                bg = jbt.background(self.ra, self.dec, self.PHOTPLAM[self.filter])
            except Exception as e:
                self._log("error", "Accessing JBT background produced error {}".format(e))
                self._log("warning", "Unable to connect to the JBT server")
        
        if bg is None:
            self._log("info", "Using local cache of JBT background data")
            from ..utilities import CachedJbtBackground
            try:
                bg = CachedJbtBackground(self.ra, self.dec, self.PHOTPLAM[self.filter])
            except Exception as e:
                self._log("error", "Retrieving local cache produced error {}".format(e))
                self._log("info", "More complete error: {}".format(repr(e)))
                message = "Unable to retrieve local cache. Returning background 0.0 for '{}'"
                self._log("warning", message.format(self.background_value))
                return 0.*u.ct/u.s

        wave_array = bg.bkg_data['wave_array']
        combined_bg_array = bg.bkg_data['total_bg']
    
        if self.background_value == 'avg':
            flux_array = np.mean(combined_bg_array, axis=0)
        elif self.background_value == 'med':
            flux_array = np.median(combined_bg_array, axis=0)
        elif self.background_value == 'max':
            flux_array = np.max(combined_bg_array, axis=0)
        elif self.background_value == 'min':
            flux_array = np.min(combined_bg_array, axis=0)
        else:
            flux_array = combined_bg_array[0]
    
<<<<<<< HEAD
# Convert background flux from MJy/sr to mJy/pixel.
=======
        # Convert background flux from MJy/sr to mJy/pixel.
>>>>>>> f5f4fc07
        #   Conversion: * 1e6 for MJy -> Jy
        #   Conversion: * 2.3504e-11 for sr^-2 -> arcsec^-2
        #   Conversion: * self.SCALE[0] * self.SCALE[1] for arcsec^-2 -> pixel^-2
        flux_array_pixels = 1e6 * flux_array * 2.3504e-11 * self.SCALE[0] * self.SCALE[1] * u.Jy
    
        sp = syn.SourceSpectrum(syn.Empirical1D, points=wave_array*u.micron, 
                                lookup_table=flux_array_pixels)
        obs = syn.Observation(sp, self.bandpass, binset=sp.waveset, 
                              force='taper')
        bg = obs.countrate(area=self.AREA)
        
        self._log("info", "Returning background {} for '{}'".format(bg, self.background_value))
        return bg

    def _log(self,mtype,message):
        """
        Checks if a logger exists. Else prints.
        """
        if hasattr(self,'logger'):
            getattr(self.logger,mtype)(message)
        else:
            sys.stderr.write("%s: %s\n" % (mtype,message))
    
    def updateState(self, state):
        if self.set_celery is not None:
            self.set_celery(state)
    
    def getState(self):
        if self.get_celery is not None:
            return self.get_celery()
        return ""
<|MERGE_RESOLUTION|>--- conflicted
+++ resolved
@@ -1005,11 +1005,7 @@
         else:
             flux_array = combined_bg_array[0]
     
-<<<<<<< HEAD
-# Convert background flux from MJy/sr to mJy/pixel.
-=======
         # Convert background flux from MJy/sr to mJy/pixel.
->>>>>>> f5f4fc07
         #   Conversion: * 1e6 for MJy -> Jy
         #   Conversion: * 2.3504e-11 for sr^-2 -> arcsec^-2
         #   Conversion: * self.SCALE[0] * self.SCALE[1] for arcsec^-2 -> pixel^-2
